--- conflicted
+++ resolved
@@ -1,13 +1,6 @@
 collections:
   - name: openstack.cloud
     version: 2.2.0
-<<<<<<< HEAD
-  - name: community.vmware
-    version: 4.5.0
-=======
-  - name: os_migrate.os_migrate
-    version: 1.0.1
->>>>>>> c90014e4
   - name: vmware.vmware
     version: 2.4.0
   - name: vmware.vmware_rest
